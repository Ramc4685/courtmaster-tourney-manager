--- conflicted
+++ resolved
@@ -1,7 +1,3 @@
-<<<<<<< HEAD
-import { UserRole } from './tournament-enums';
-=======
-
 export enum UserRole {
   ADMIN = "admin",
   ORGANIZER = "organizer",
@@ -49,7 +45,6 @@
 export interface UserPermissions extends RolePermissions {
   // Additional user-specific permissions
 }
->>>>>>> 45b439d0
 
 export interface Profile {
   id: string;
@@ -80,7 +75,6 @@
     pointsScored: number;
     pointsConceded: number;
   };
-<<<<<<< HEAD
 }
 
 export interface AuthContextType {
@@ -102,6 +96,4 @@
   register: (email: string, password: string, userData: any) => Promise<void>;  // Alias for signUp
   demoMode: boolean;  // Alias for isDemo
   refreshSession: () => Promise<void>;  // Added for session refresh support
-=======
->>>>>>> 45b439d0
 }