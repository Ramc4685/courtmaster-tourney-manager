--- conflicted
+++ resolved
@@ -1,21 +1,14 @@
-
 import React from 'react';
 import { Link, useLocation } from 'react-router-dom';
-<<<<<<< HEAD
+import { Trophy, Calendar, Users, Menu, X } from 'lucide-react';
+import { Button } from '@/components/ui/button';
+import { useState } from 'react';
 import { useAuth } from '@/contexts/auth/AuthContext';
 
 const Navigation: React.FC = () => {
   const location = useLocation();
   const { isAuthenticated } = useAuth();
-=======
-import { Trophy, Calendar, Users, Menu, X } from 'lucide-react';
-import { Button } from '@/components/ui/button';
-import { useState } from 'react';
-
-const Navigation: React.FC = () => {
-  const location = useLocation();
   const [isMenuOpen, setIsMenuOpen] = useState(false);
->>>>>>> 45b439d0
   
   const isActive = (path: string) => {
     return location.pathname === path ? 'bg-primary text-primary-foreground' : 'text-foreground hover:bg-accent/60 hover:text-accent-foreground';
@@ -30,14 +23,9 @@
       <div className="container mx-auto px-4 sm:px-6">
         <div className="flex h-16 items-center justify-between">
           <div className="flex items-center">
-<<<<<<< HEAD
-            <Link to={isAuthenticated ? '/dashboard' : '/'} className="text-xl font-bold">
-              CourtMaster
-=======
-            <Link to="/" className="flex items-center text-xl font-bold">
+            <Link to={isAuthenticated ? '/dashboard' : '/'} className="flex items-center text-xl font-bold">
               <Trophy className="h-6 w-6 mr-2 text-primary" />
               <span>CourtMaster</span>
->>>>>>> 45b439d0
             </Link>
           </div>
           
@@ -60,7 +48,6 @@
           {/* Desktop menu */}
           <div className="hidden md:block">
             <div className="flex items-center space-x-4">
-<<<<<<< HEAD
               {isAuthenticated ? (
                 <>
                   <Link
@@ -71,8 +58,9 @@
                   </Link>
                   <Link
                     to="/tournaments"
-                    className={`rounded-md px-3 py-2 text-sm font-medium ${isActive('/tournaments')}`}
+                    className={`rounded-md px-3 py-2 text-sm font-medium flex items-center ${isActive('/tournaments')}`}
                   >
+                    <Calendar className="mr-1 h-4 w-4" />
                     Tournaments
                   </Link>
                   <Link
@@ -91,46 +79,32 @@
               ) : (
                 <>
                   <Link
+                    to="/"
+                    className={`rounded-md px-3 py-2 text-sm font-medium ${isActive('/')}`}
+                  >
+                    Home
+                  </Link>
+                  <Link
+                    to="/tournaments"
+                    className={`rounded-md px-3 py-2 text-sm font-medium flex items-center ${isActive('/tournaments')}`}
+                  >
+                    <Calendar className="mr-1 h-4 w-4" />
+                    Tournaments
+                  </Link>
+                  <Link
+                    to="/quick-match"
+                    className={`rounded-md px-3 py-2 text-sm font-medium ${isActive('/quick-match')}`}
+                  >
+                    Quick Match
+                  </Link>
+                  <Link
                     to="/login"
                     className={`rounded-md px-3 py-2 text-sm font-medium ${isActive('/login')}`}
                   >
                     Login
                   </Link>
-                  <Link
-                    to="/signup"
-                    className={`rounded-md px-3 py-2 text-sm font-medium ${isActive('/signup')}`}
-                  >
-                    Sign Up
-                  </Link>
                 </>
               )}
-=======
-              <Link
-                to="/"
-                className={`rounded-md px-3 py-2 text-sm font-medium ${isActive('/')}`}
-              >
-                Home
-              </Link>
-              <Link
-                to="/tournaments"
-                className={`rounded-md px-3 py-2 text-sm font-medium flex items-center ${isActive('/tournaments')}`}
-              >
-                <Calendar className="mr-1 h-4 w-4" />
-                Tournaments
-              </Link>
-              <Link
-                to="/quick-match"
-                className={`rounded-md px-3 py-2 text-sm font-medium ${isActive('/quick-match')}`}
-              >
-                Quick Match
-              </Link>
-              <Link
-                to="/login"
-                className={`rounded-md px-3 py-2 text-sm font-medium ${isActive('/login')}`}
-              >
-                Login
-              </Link>
->>>>>>> 45b439d0
             </div>
           </div>
         </div>
@@ -140,35 +114,71 @@
       {isMenuOpen && (
         <div className="md:hidden border-t py-2 px-4 bg-white">
           <div className="flex flex-col space-y-2">
-            <Link
-              to="/"
-              className={`rounded-md px-3 py-2 text-sm font-medium ${isActive('/')}`}
-              onClick={() => setIsMenuOpen(false)}
-            >
-              Home
-            </Link>
-            <Link
-              to="/tournaments"
-              className={`rounded-md px-3 py-2 text-sm font-medium flex items-center ${isActive('/tournaments')}`}
-              onClick={() => setIsMenuOpen(false)}
-            >
-              <Calendar className="mr-1 h-4 w-4" />
-              Tournaments
-            </Link>
-            <Link
-              to="/quick-match"
-              className={`rounded-md px-3 py-2 text-sm font-medium ${isActive('/quick-match')}`}
-              onClick={() => setIsMenuOpen(false)}
-            >
-              Quick Match
-            </Link>
-            <Link
-              to="/login"
-              className={`rounded-md px-3 py-2 text-sm font-medium ${isActive('/login')}`}
-              onClick={() => setIsMenuOpen(false)}
-            >
-              Login
-            </Link>
+            {isAuthenticated ? (
+              <>
+                <Link
+                  to="/dashboard"
+                  className={`rounded-md px-3 py-2 text-sm font-medium ${isActive('/dashboard')}`}
+                  onClick={() => setIsMenuOpen(false)}
+                >
+                  Dashboard
+                </Link>
+                <Link
+                  to="/tournaments"
+                  className={`rounded-md px-3 py-2 text-sm font-medium flex items-center ${isActive('/tournaments')}`}
+                  onClick={() => setIsMenuOpen(false)}
+                >
+                  <Calendar className="mr-1 h-4 w-4" />
+                  Tournaments
+                </Link>
+                <Link
+                  to="/tournaments/new"
+                  className={`rounded-md px-3 py-2 text-sm font-medium ${isActive('/tournaments/new')}`}
+                  onClick={() => setIsMenuOpen(false)}
+                >
+                  Create Tournament
+                </Link>
+                <Link
+                  to="/profile"
+                  className={`rounded-md px-3 py-2 text-sm font-medium ${isActive('/profile')}`}
+                  onClick={() => setIsMenuOpen(false)}
+                >
+                  Profile
+                </Link>
+              </>
+            ) : (
+              <>
+                <Link
+                  to="/"
+                  className={`rounded-md px-3 py-2 text-sm font-medium ${isActive('/')}`}
+                  onClick={() => setIsMenuOpen(false)}
+                >
+                  Home
+                </Link>
+                <Link
+                  to="/tournaments"
+                  className={`rounded-md px-3 py-2 text-sm font-medium flex items-center ${isActive('/tournaments')}`}
+                  onClick={() => setIsMenuOpen(false)}
+                >
+                  <Calendar className="mr-1 h-4 w-4" />
+                  Tournaments
+                </Link>
+                <Link
+                  to="/quick-match"
+                  className={`rounded-md px-3 py-2 text-sm font-medium ${isActive('/quick-match')}`}
+                  onClick={() => setIsMenuOpen(false)}
+                >
+                  Quick Match
+                </Link>
+                <Link
+                  to="/login"
+                  className={`rounded-md px-3 py-2 text-sm font-medium ${isActive('/login')}`}
+                  onClick={() => setIsMenuOpen(false)}
+                >
+                  Login
+                </Link>
+              </>
+            )}
           </div>
         </div>
       )}
