
import React from 'react';
import { useFormContext } from 'react-hook-form';
import { WizardFormValues } from '../types';
import {
  FormField,
  FormItem,
  FormLabel,
  FormControl,
  FormMessage,
} from '@/components/ui/form';
import { Input } from '@/components/ui/input';
import { Textarea } from '@/components/ui/textarea';
import { Select, SelectContent, SelectItem, SelectTrigger, SelectValue } from '@/components/ui/select';
import { GameType } from '@/types/tournament-enums';

export const BasicInfoStep = () => {
  const { control } = useFormContext<WizardFormValues>();

  const formatDateForInput = (date: Date | undefined) => {
    if (!date) return '';
    return date.toISOString().split('T')[0];
  };

  return (
    <div className="space-y-4">
      <FormField
        control={control}
        name="name"
        render={({ field }) => (
          <FormItem>
            <FormLabel htmlFor="tournament-name">Tournament Name</FormLabel>
            <FormControl>
              <Input 
                id="tournament-name"
                name="tournament-name"
                placeholder="Enter tournament name" 
<<<<<<< HEAD
                aria-describedby="tournament-name-description"
                autoComplete="off"
=======
>>>>>>> 486f107d
                {...field} 
              />
            </FormControl>
            <FormMessage />
          </FormItem>
        )}
      />

      <FormField
        control={control}
        name="location"
        render={({ field }) => (
          <FormItem>
            <FormLabel htmlFor="tournament-location">Location</FormLabel>
            <FormControl>
              <Input 
                id="tournament-location"
<<<<<<< HEAD
                name="tournament-location"
                placeholder="Enter tournament location" 
                aria-describedby="tournament-location-description"
                autoComplete="address-level1"
=======
                placeholder="Enter tournament location"
>>>>>>> 486f107d
                {...field} 
              />
            </FormControl>
            <FormMessage />
          </FormItem>
        )}
      />

      <FormField
        control={control}
        name="description"
        render={({ field }) => (
          <FormItem>
            <FormLabel htmlFor="tournament-description">Description</FormLabel>
            <FormControl>
              <Textarea 
                id="tournament-description"
                name="tournament-description"
                placeholder="Enter tournament description" 
                className="min-h-[100px]"
                {...field} 
              />
            </FormControl>
            <FormMessage />
          </FormItem>
        )}
      />

      <FormField
        control={control}
        name="gameType"
        render={({ field }) => (
          <FormItem>
            <FormLabel htmlFor="game-type">Game Type</FormLabel>
            <Select 
              onValueChange={field.onChange} 
              defaultValue={field.value}
            >
              <FormControl>
<<<<<<< HEAD
                <SelectTrigger 
                  id="game-type" 
                  name="game-type"
                  aria-describedby="game-type-description"
                >
=======
                <SelectTrigger id="game-type">
>>>>>>> 486f107d
                  <SelectValue placeholder="Select game type" />
                </SelectTrigger>
              </FormControl>
              <SelectContent>
                {Object.values(GameType).map((type) => (
                  <SelectItem key={type} value={type}>
                    {type.replace(/_/g, ' ')}
                  </SelectItem>
                ))}
              </SelectContent>
            </Select>
            <FormMessage />
          </FormItem>
        )}
      />

      <div className="grid grid-cols-1 md:grid-cols-2 gap-4">
        <FormField
          control={control}
          name="startDate"
          render={({ field: { value, onChange, ...field } }) => (
            <FormItem>
              <FormLabel htmlFor="start-date">Start Date</FormLabel>
              <FormControl>
                <Input 
                  id="start-date"
                  name="start-date"
                  type="date" 
<<<<<<< HEAD
                  aria-describedby="start-date-description"
                  autoComplete="off"
=======
>>>>>>> 486f107d
                  {...field}
                  value={formatDateForInput(value)}
                  onChange={(e) => onChange(new Date(e.target.value))}
                />
              </FormControl>
              <FormMessage />
            </FormItem>
          )}
        />

        <FormField
          control={control}
          name="endDate"
          render={({ field: { value, onChange, ...field } }) => (
            <FormItem>
              <FormLabel htmlFor="end-date">End Date</FormLabel>
              <FormControl>
                <Input 
                  id="end-date"
                  name="end-date"
                  type="date" 
<<<<<<< HEAD
                  aria-describedby="end-date-description"
                  autoComplete="off"
=======
>>>>>>> 486f107d
                  {...field}
                  value={formatDateForInput(value)}
                  onChange={(e) => onChange(new Date(e.target.value))}
                />
              </FormControl>
              <FormMessage />
            </FormItem>
          )}
        />
      </div>
    </div>
  );
};<|MERGE_RESOLUTION|>--- conflicted
+++ resolved
@@ -1,4 +1,3 @@
-
 import React from 'react';
 import { useFormContext } from 'react-hook-form';
 import { WizardFormValues } from '../types';
@@ -35,15 +34,12 @@
                 id="tournament-name"
                 name="tournament-name"
                 placeholder="Enter tournament name" 
-<<<<<<< HEAD
                 aria-describedby="tournament-name-description"
                 autoComplete="off"
-=======
->>>>>>> 486f107d
                 {...field} 
               />
             </FormControl>
-            <FormMessage />
+            <FormMessage id="tournament-name-description" />
           </FormItem>
         )}
       />
@@ -57,18 +53,14 @@
             <FormControl>
               <Input 
                 id="tournament-location"
-<<<<<<< HEAD
                 name="tournament-location"
                 placeholder="Enter tournament location" 
                 aria-describedby="tournament-location-description"
                 autoComplete="address-level1"
-=======
-                placeholder="Enter tournament location"
->>>>>>> 486f107d
                 {...field} 
               />
             </FormControl>
-            <FormMessage />
+            <FormMessage id="tournament-location-description" />
           </FormItem>
         )}
       />
@@ -84,11 +76,12 @@
                 id="tournament-description"
                 name="tournament-description"
                 placeholder="Enter tournament description" 
+                aria-describedby="tournament-description-description"
                 className="min-h-[100px]"
                 {...field} 
               />
             </FormControl>
-            <FormMessage />
+            <FormMessage id="tournament-description-description" />
           </FormItem>
         )}
       />
@@ -104,15 +97,11 @@
               defaultValue={field.value}
             >
               <FormControl>
-<<<<<<< HEAD
                 <SelectTrigger 
                   id="game-type" 
                   name="game-type"
                   aria-describedby="game-type-description"
                 >
-=======
-                <SelectTrigger id="game-type">
->>>>>>> 486f107d
                   <SelectValue placeholder="Select game type" />
                 </SelectTrigger>
               </FormControl>
@@ -124,7 +113,7 @@
                 ))}
               </SelectContent>
             </Select>
-            <FormMessage />
+            <FormMessage id="game-type-description" />
           </FormItem>
         )}
       />
@@ -141,17 +130,14 @@
                   id="start-date"
                   name="start-date"
                   type="date" 
-<<<<<<< HEAD
                   aria-describedby="start-date-description"
                   autoComplete="off"
-=======
->>>>>>> 486f107d
                   {...field}
                   value={formatDateForInput(value)}
                   onChange={(e) => onChange(new Date(e.target.value))}
                 />
               </FormControl>
-              <FormMessage />
+              <FormMessage id="start-date-description" />
             </FormItem>
           )}
         />
@@ -167,17 +153,14 @@
                   id="end-date"
                   name="end-date"
                   type="date" 
-<<<<<<< HEAD
                   aria-describedby="end-date-description"
                   autoComplete="off"
-=======
->>>>>>> 486f107d
                   {...field}
                   value={formatDateForInput(value)}
                   onChange={(e) => onChange(new Date(e.target.value))}
                 />
               </FormControl>
-              <FormMessage />
+              <FormMessage id="end-date-description" />
             </FormItem>
           )}
         />
